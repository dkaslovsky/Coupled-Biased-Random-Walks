--- conflicted
+++ resolved
@@ -1,15 +1,12 @@
-<<<<<<< HEAD
-## 1.1.1 / 2020-08-29
-* [Fixed] enforce feature weight and stationary probability sum normalization
-=======
-## 2.0.0 / 2020-08-26
+## 2.0.0 / 2020-08-30
 * [Added] type hints
 * [Changed] removed support for Python 2 and <3.7
 * [Changed] updated dependencies to latest versions
->>>>>>> f0e64950
+
+## 1.1.1 / 2020-08-29
+* [Fixed] enforce feature weight and stationary probability sum normalization
 
 ## 1.1.0 / 2020-08-23
-
 * [Added] `CBRW.value_scores()` function to return individual value scores of an observation
 * [Added] exceptions inherit from base `CBRWError` exception
 * [Added] test cases for NaN values
