--- conflicted
+++ resolved
@@ -5,12 +5,9 @@
 
 from coupled_biased_random_walks.types import obs_item_type
 
-<<<<<<< HEAD
+
 EPS = 10e-8  # tolerance below which to consider a value as zero
 
-
-def random_walk(transition_matrix, alpha, err_tol, max_iter):
-=======
 
 def random_walk(
     transition_matrix: csr_matrix,
@@ -18,7 +15,6 @@
     err_tol: float,
     max_iter: int
 ) -> np.ndarray:
->>>>>>> f0e64950
     """
     Run random walk to compute stationary probabilities
     :param transition_matrix: scipy.sparse.csr_matrix defining the random walk
